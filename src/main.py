import numpy as np
import matplotlib.pyplot as plt
import math
import variables

from tpc_methods import *
from util_functions import *

# Load data from .mat
from pathlib import Path
path = Path("..") / "data" / "20080919-Male1_3kph.mat"
path_loss_list = load_mat_file(path)

# Parameters
frame_time = 5.2701  # ms
frame_interval = 200  # ms
total_nr_frames = math.ceil(1000 * 60 / frame_interval)

tx_power_min = -25  # dBm
rx_power_max = 0  # dBm
P_target = -85  # dBm
packet_loss_RSSI = -88
offset = 3  # dB

<<<<<<< HEAD
processing_time = 3  # ms
ack_frame_time = 0.2  # ms

TPC_methods: dict[str, TPC_method_interface] = {
=======
TPC_methods : dict[str, TPCMethodInterface] = {
>>>>>>> b6ce1cc6
    "Constant": Constant(-10),
    "Xiao_aggressive": Xiao_aggressive(),
    "Gao": Gao(),
    "Sodhro": Sodhro(),
}

# Initial transmission power setup
path_loss_avg = np.average(path_loss_list)
first_tx_power = variables.rx_power_target - path_loss_avg
for method in TPC_methods.values():
    method.current_rx_power = variables.rx_power_target
    method.current_tx_power = first_tx_power
    method.update_internal()

# Main simulation loop
for frame_nr in range(total_nr_frames):
    for name, method in TPC_methods.items():
<<<<<<< HEAD
        start_of_frame = frame_nr * frame_interval
        frame_path_losses = path_loss_list[start_of_frame:start_of_frame + math.floor(frame_time)]
=======
        # Calcualte the received power of the current frame.
        start_of_frame = frame_nr*frame_interval
        frame_path_losses = path_loss_list[start_of_frame:start_of_frame+math.floor(frame_time)]
>>>>>>> b6ce1cc6
        method.current_rx_power = np.average([method.current_tx_power + path_loss for path_loss in frame_path_losses])

        # Check if packet is lost in the current frame
        packet_lost = method.current_rx_power < packet_loss_RSSI
        if packet_lost:
            method.lost_frames.append(frame_nr)

        # Latency calculation
        latency = frame_time + processing_time + ack_frame_time + (200 if packet_lost else 0)
        method.latencies.append(latency)

        # Update received power
        method.rx_powers.append(method.current_rx_power)

        method.update_internal()

        # Transmission power calculation as usual
        match name:
            case "Constant":
                method.current_tx_power = method.next_transmitt_power(P_target, -85, -80, -25, 0)
            case "Xiao_aggressive":
                method.current_tx_power = method.next_transmitt_power(-82.5, -85, -80, -25, 0)
            case "Gao":
                method.current_tx_power = method.next_transmitt_power(-82.5, -85, -80, -25, 0)
            case "Sodhro":
                method.current_tx_power = method.next_transmitt_power(-80, -88, -80, -25, 0)

        method.tx_powers.append(method.current_tx_power)

# Plot and summary statistics
plt.figure(figsize=(16, 9))

for name, method in TPC_methods.items():
    avg_tx_power = np.average(method.tx_powers)
    packet_loss_ratio = 100 * len(method.lost_frames) / total_nr_frames
    power_consumed = frame_time * sum(map(tx_power_to_mW, method.tx_powers))
    avg_latency = np.average(method.latencies)

    print(f"{name}: Packet loss {packet_loss_ratio:.2f}% with avg_tx_power: {avg_tx_power:.2f} dBm, power consumption: {power_consumed:.2f} mW, avg latency: {avg_latency:.2f} ms")

    plt.plot(method.rx_powers, label=name)

print(f"Number of samples {len(method.rx_powers)}")

# Plot settings
plt.xlim(0, 100)
plt.ylim(-120, -60)
plt.title("Professional Matplotlib Figure", fontsize=16, fontweight="bold")
plt.xlabel("Frame nr", fontsize=14, fontweight="bold")
plt.ylabel("RSSI (dBm)", fontsize=14, fontweight="bold")
plt.legend()
plt.grid(True)
plt.savefig("professional_figure.png", dpi=300, bbox_inches='tight')
plt.show()<|MERGE_RESOLUTION|>--- conflicted
+++ resolved
@@ -22,14 +22,10 @@
 packet_loss_RSSI = -88
 offset = 3  # dB
 
-<<<<<<< HEAD
 processing_time = 3  # ms
 ack_frame_time = 0.2  # ms
 
-TPC_methods: dict[str, TPC_method_interface] = {
-=======
 TPC_methods : dict[str, TPCMethodInterface] = {
->>>>>>> b6ce1cc6
     "Constant": Constant(-10),
     "Xiao_aggressive": Xiao_aggressive(),
     "Gao": Gao(),
@@ -47,14 +43,10 @@
 # Main simulation loop
 for frame_nr in range(total_nr_frames):
     for name, method in TPC_methods.items():
-<<<<<<< HEAD
+
+        # Calcualte the received power of the current frame.
         start_of_frame = frame_nr * frame_interval
         frame_path_losses = path_loss_list[start_of_frame:start_of_frame + math.floor(frame_time)]
-=======
-        # Calcualte the received power of the current frame.
-        start_of_frame = frame_nr*frame_interval
-        frame_path_losses = path_loss_list[start_of_frame:start_of_frame+math.floor(frame_time)]
->>>>>>> b6ce1cc6
         method.current_rx_power = np.average([method.current_tx_power + path_loss for path_loss in frame_path_losses])
 
         # Check if packet is lost in the current frame
