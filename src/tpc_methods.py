--- conflicted
+++ resolved
@@ -169,12 +169,10 @@
             args = [step for step in self.tx_power_control_steps if step > R_target - self.R_avg]
             if not args:
                 return self.current_tx_power
-<<<<<<< HEAD
+              
+            # Step 7 in sodhro Fig 8.
             index_of_min = np.argmin([math.sqrt((self.R_target - self.R_avg - step)**2) for step in args])
-=======
-            # Step 7 in sodhro Fig 8.
-            index_of_min = np.argmin([math.sqrt( (R_target - self.R_avg - step) ** 2) for step in args])
->>>>>>> b6ce1cc6
+  
             delta = self.tx_power_control_steps[index_of_min]
         else:
             delta = 0
